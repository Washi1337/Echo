using System;
using System.Collections.Generic;
using System.Threading;
using AsmResolver.DotNet;
using AsmResolver.DotNet.Code.Cil;
using AsmResolver.PE.DotNet.Cil;
using Echo.Concrete.Emulation;
using Echo.Concrete.Emulation.Dispatch;
using Echo.Concrete.Values;
using Echo.Core.Code;
using Echo.Core.Emulation;
using Echo.Platforms.AsmResolver.Emulation.Dispatch;
using Echo.Platforms.AsmResolver.Emulation.Invocation;
using Echo.Platforms.AsmResolver.Emulation.Values;
using ExecutionContext = Echo.Concrete.Emulation.ExecutionContext;

namespace Echo.Platforms.AsmResolver.Emulation
{
    /// <summary>
    /// Provides a dispatcher based implementation for a virtual machine, capable of emulating a single managed method
    /// body implemented using the CIL instruction set.
    /// </summary>
    public class CilVirtualMachine : IVirtualMachine<CilInstruction>, IServiceProvider, ICilRuntimeEnvironment
    {
        /// <inheritdoc />
        public event EventHandler<ExecutionTerminatedEventArgs> ExecutionTerminated;
     
        private readonly IDictionary<Type, object> _services = new Dictionary<Type, object>();

        /// <summary>
        /// Creates a new instance of the <see cref="CilVirtualMachine"/>. 
        /// </summary>
        /// <param name="methodBody">The method body to emulate.</param>
        /// <param name="is32Bit">Indicates whether the virtual machine should run in 32-bit mode or in 64-bit mode.</param>
        public CilVirtualMachine(CilMethodBody methodBody, bool is32Bit)
            : this
            (
                methodBody.Owner.Module,
                new ListInstructionProvider<CilInstruction>(new CilArchitecture(methodBody), methodBody.Instructions),
                is32Bit
            )
        {
        }

        /// <summary>
        /// Creates a new instance of the <see cref="CilVirtualMachine"/>. 
        /// </summary>
        /// <param name="module">The module in which the CIL runs in.</param>
        /// <param name="instructions">The instructions to emulate..</param>
        /// <param name="is32Bit">Indicates whether the virtual machine should run in 32-bit mode or in 64-bit mode.</param>
        public CilVirtualMachine(ModuleDefinition module, IStaticInstructionProvider<CilInstruction> instructions, bool is32Bit)
        {
            Module = module;
            Instructions = instructions;
            Architecture = instructions.Architecture;
            
            UnknownValueFactory = new UnknownValueFactory(this);
            
            Is32Bit = is32Bit;
            Status = VirtualMachineStatus.Idle;
            CurrentState = new CilProgramState();
            Dispatcher = new DefaultCilDispatcher();
            CliMarshaller = new DefaultCliMarshaller(this);
            MemoryAllocator = new DefaultMemoryAllocator(module, is32Bit);
<<<<<<< HEAD
            MethodInvoker = new ReturnUnknownMethodInvoker(UnknownValueFactory);
            StaticFieldFactory = new StaticFieldFactory(UnknownValueFactory);
=======
            MethodInvoker = new ReturnUnknownMethodInvoker(UnknownValueFactory, CliMarshaller);
            StaticFieldFactory = new StaticFieldFactory(UnknownValueFactory, MemoryAllocator);
>>>>>>> 1648c114
            
            _services[typeof(ICilRuntimeEnvironment)] = this;
        }

        /// <inheritdoc />
        public VirtualMachineStatus Status
        {
            get;
            private set;
        }

        /// <inheritdoc />
        public IProgramState<IConcreteValue> CurrentState
        {
            get;
        }

        /// <inheritdoc />
        public IStaticInstructionProvider<CilInstruction> Instructions
        {
            get;
        }
        
        /// <inheritdoc />
        public IInstructionSetArchitecture<CilInstruction> Architecture
        {
            get;
        }

        /// <inheritdoc />
        public bool Is32Bit
        {
            get;
        }

        /// <inheritdoc />
        public ModuleDefinition Module
        {
            get;
        }

        /// <inheritdoc />
        public ICliMarshaller CliMarshaller
        {
            get;
            set;
        }

        /// <inheritdoc />
        public IMemoryAllocator MemoryAllocator
        {
            get;
            set;
        }

        /// <inheritdoc />
        public IMethodInvoker MethodInvoker
        {
            get;
            set;
        }

        /// <inheritdoc />
        public StaticFieldFactory StaticFieldFactory
        {
            get;
            set;
        }

        /// <inheritdoc />
        public IUnknownValueFactory UnknownValueFactory
        {
            get;
            set;
        }

        /// <summary>
        /// Gets or sets the dispatcher used for the execution of instructions.
        /// </summary>
        public IVirtualMachineDispatcher<CilInstruction> Dispatcher
        {
            get;
            set;
        }

        /// <inheritdoc />
        public ExecutionResult Execute(CancellationToken cancellationToken)
        {
            var context = new ExecutionContext(this, CurrentState, cancellationToken);

            try
            {
                Status = VirtualMachineStatus.Running;
                
                // Fetch-execute loop.
                while (!context.Exit)
                {
                    cancellationToken.ThrowIfCancellationRequested();

                    // Fetch.
                    var currentInstruction = Instructions.GetInstructionAtOffset(CurrentState.ProgramCounter);
                    
                    // Execute.
                    var result = Dispatcher.Execute(context, currentInstruction);
                    
                    if (result.IsSuccess)
                    {
                        context.Exit = result.HasTerminated;
                    }
                    else
                    {
                        // Handle exceptions thrown by the instruction. 
                        // TODO: process exception handlers.

                        // Note: We don't throw the user-code exception to conform with spec of the virtual machine
                        // interface.

                        context.Exit = true;
                        context.Result.Exception = result.Exception;
                    }
                }
            }
            finally
            {
                Status = VirtualMachineStatus.Idle;
                OnExecutionTerminated(new ExecutionTerminatedEventArgs(context.Result));
            }

            return context.Result;
        }

        /// <summary>
        /// Invoked when the execution of the virtual machine is terminated.
        /// </summary>
        /// <param name="e">The arguments describing the event.</param>
        protected virtual void OnExecutionTerminated(ExecutionTerminatedEventArgs e) => 
            ExecutionTerminated?.Invoke(this, e);

        object IServiceProvider.GetService(Type serviceType) => 
            _services[serviceType];

        /// <inheritdoc />
        public void Dispose()
        {
            MemoryAllocator?.Dispose();
        }
    }
}<|MERGE_RESOLUTION|>--- conflicted
+++ resolved
@@ -62,14 +62,8 @@
             Dispatcher = new DefaultCilDispatcher();
             CliMarshaller = new DefaultCliMarshaller(this);
             MemoryAllocator = new DefaultMemoryAllocator(module, is32Bit);
-<<<<<<< HEAD
             MethodInvoker = new ReturnUnknownMethodInvoker(UnknownValueFactory);
-            StaticFieldFactory = new StaticFieldFactory(UnknownValueFactory);
-=======
-            MethodInvoker = new ReturnUnknownMethodInvoker(UnknownValueFactory, CliMarshaller);
             StaticFieldFactory = new StaticFieldFactory(UnknownValueFactory, MemoryAllocator);
->>>>>>> 1648c114
-            
             _services[typeof(ICilRuntimeEnvironment)] = this;
         }
 
